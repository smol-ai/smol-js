--- conflicted
+++ resolved
@@ -78,12 +78,8 @@
 
 ### 3.0.0
 
-<<<<<<< HEAD
 - The function signature of `createCompletion(engineId, params)` changed to `createCompletion(params)`. The value previously passed in as the `engineId` argument should now be passed in as `model` in the params object (e.g. `createCompletion({ model: "text-davinci-003", ... })`)
-=======
-- The function signature of `createCompletion(engineId, params)` changed to `createCompletion(params)`. The value previously passed in as the `engineId` argument should now be passed in as `model` in the params object (e.g. `createCompletion({ model: "text-davinci-002, ... })`)
 - Replace any `createCompletionFromModel(params)` calls with `createCompletion(params)`
->>>>>>> 0fc84b63
 
 ## Thanks
 

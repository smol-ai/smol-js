--- conflicted
+++ resolved
@@ -1,11 +1,6 @@
 {
-<<<<<<< HEAD
   "name": "smolai",
-  "version": "0.0.1",
-=======
-  "name": "openai",
-  "version": "3.3.0",
->>>>>>> dc821be3
+  "version": "0.0.4",
   "description": "Node.js library for the OpenAI API",
   "repository": {
     "type": "git",
